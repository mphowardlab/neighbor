--- conflicted
+++ resolved
@@ -11,8 +11,6 @@
 
 #include "hoomd/BoxDim.h"
 #include "hoomd/HOOMDMath.h"
-
-#include <stdio.h>
 
 namespace neighbor
 {
@@ -143,12 +141,7 @@
 
     // query thread data
     const typename QueryOpT::ThreadData qdata = query.setup(idx);
-<<<<<<< HEAD
     typename OutputOpT::ThreadData result = out.setup(idx, qdata);
-=======
-//     typename OutputOpT::ThreadData result = out.setup(idx, qdata);
-    typename OutputOpT::ThreadData result = out.setup(idx);
->>>>>>> 91053da7
 
     // find image flags against grid box before divergence
     unsigned int flags = 0;
